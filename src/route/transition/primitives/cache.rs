--- conflicted
+++ resolved
@@ -201,11 +201,7 @@
                     let parent = pre.parent.unwrap_or_default();
                     (pre.node, (parent, pre.total_cost))
                 })
-<<<<<<< HEAD
-                .collect::<FxHashMap<NodeIx, (NodeIx, WeightAndDistance)>>()
-=======
                 .collect::<Predicates>()
->>>>>>> 98605a51
         }
     }
 }
