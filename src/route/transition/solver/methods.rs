use crate::codec::element::variants::OsmEntryId;
use crate::route::transition::graph::{MatchError, Transition};
use crate::route::transition::*;

#[derive(Debug, Default, Copy, Clone)]
pub enum ResolutionMethod {
    #[default]
    Standard,
    DistanceOnly,
}

#[derive(Clone)]
pub struct Reachable {
    pub source: CandidateId,
    pub target: CandidateId,
    pub path: Vec<OsmEntryId>,

    pub(crate) resolution_method: ResolutionMethod,
}

impl Reachable {
    pub fn new(source: CandidateId, target: CandidateId, path: Vec<OsmEntryId>) -> Self {
        Self {
            source,
            target,
            path,
            resolution_method: Default::default(),
        }
    }

    pub fn distance_only(self) -> Self {
        Self {
            resolution_method: ResolutionMethod::DistanceOnly,
            ..self
        }
    }

    pub fn hash(&self) -> (usize, usize) {
        (self.source.index(), self.target.index())
    }
}

pub trait Solver {
<<<<<<< HEAD
    /// Derives which candidates are reachable by the source candidate.
    ///
    /// Provides a slice of target candidate IDs, `targets`. The solver
    /// will use these to procure all candidates which are reachable,
    /// and the path of routable entries ([`OsmEntryId`]) which are used
    /// to reach the target.
    fn reachable<'a>(
        &self,
        ctx: RoutingContext<'a>,
        source: &CandidateId,
        targets: &'a [CandidateId],
    ) -> Option<Vec<Reachable>>;

    /// Solves a transition graph, returning consuming the graph by ownership
    /// and returning a collapsed graph containing the resolved candidates and
    /// optimal route.
=======
    /// Refines a single node within an initial layer to all nodes in the
    /// following layer with their respective emission and transition
    /// probabilities in the hidden markov model.
>>>>>>> 98605a51
    ///
    /// It may return a match error which is encountered for various reasons.
    /// This may be due to insufficient candidates for a given node in the sequence,
    /// or due to blown-out costings. There are other reasons this may occur given
    /// the functionality is statistical and therefore prone to out-of-bound failures
    /// which are less deterministic than a brute-force model.
    fn solve<E, T>(&self, transition: Transition<E, T>) -> Result<Collapse, MatchError>
    where
        E: EmissionStrategy + Send + Sync,
        T: TransitionStrategy + Send + Sync;
}<|MERGE_RESOLUTION|>--- conflicted
+++ resolved
@@ -41,28 +41,9 @@
 }
 
 pub trait Solver {
-<<<<<<< HEAD
-    /// Derives which candidates are reachable by the source candidate.
-    ///
-    /// Provides a slice of target candidate IDs, `targets`. The solver
-    /// will use these to procure all candidates which are reachable,
-    /// and the path of routable entries ([`OsmEntryId`]) which are used
-    /// to reach the target.
-    fn reachable<'a>(
-        &self,
-        ctx: RoutingContext<'a>,
-        source: &CandidateId,
-        targets: &'a [CandidateId],
-    ) -> Option<Vec<Reachable>>;
-
-    /// Solves a transition graph, returning consuming the graph by ownership
-    /// and returning a collapsed graph containing the resolved candidates and
-    /// optimal route.
-=======
     /// Refines a single node within an initial layer to all nodes in the
     /// following layer with their respective emission and transition
     /// probabilities in the hidden markov model.
->>>>>>> 98605a51
     ///
     /// It may return a match error which is encountered for various reasons.
     /// This may be due to insufficient candidates for a given node in the sequence,
